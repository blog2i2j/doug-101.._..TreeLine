#!/usr/bin/env python3

#******************************************************************************
# treeline.py, the main program file
#
# TreeLine, an information storage program
# Copyright (C) 2018, Douglas W. Bell
#
# This is free software; you can redistribute it and/or modify it under the
# terms of the GNU General Public License, either Version 2 or any later
# version.  This program is distributed in the hope that it will be useful,
# but WITHOUT ANY WARRANTY.  See the included LICENSE file for details.
#******************************************************************************

__progname__ = 'TreeLine'
<<<<<<< HEAD
__version__ = '3.0+.2'
=======
__version__ = '3.0.3'
>>>>>>> 584ebc04
__author__ = 'Doug Bell'

docPath = None         # modified by install script if required
iconPath = None        # modified by install script if required
templatePath = None    # modified by install script if required
samplePath = None      # modified by install script if required
translationPath = 'translations'


import sys
import pathlib
import os.path
import argparse
import locale
import builtins
from PyQt5.QtCore import QCoreApplication, QTranslator
from PyQt5.QtWidgets import QApplication, qApp


def loadTranslator(fileName, app):
    """Load and install qt translator, return True if sucessful.

    Arguments:
        fileName -- the translator file to load
        app -- the main QApplication
    """
    translator = QTranslator(app)
    modPath = pathlib.Path(sys.path[0]).resolve()
    if modPath.is_file():
        modPath = modPath.parent  # for frozen binary
    path = modPath / translationPath
    result = translator.load(fileName, str(path))
    if not result:
        path = modPath.parent / translationPath
        result = translator.load(fileName, str(path))
    if not result:
        path = modPath.parent / 'i18n' / translationPath
        result = translator.load(fileName, str(path))
    if result:
        QCoreApplication.installTranslator(translator)
        return True
    else:
        print('Warning: translation file "{0}" could not be loaded'.
              format(fileName))
        return False

def setupTranslator(app, lang=''):
    """Set language, load translators and setup translator functions.

    Return the language setting
    Arguments:
        app -- the main QApplication
        lang -- language setting from the command line
    """
    try:
        locale.setlocale(locale.LC_ALL, '')
    except locale.Error:
        pass
    if not lang:
        lang = os.environ.get('LC_MESSAGES', '')
        if not lang:
            lang = os.environ.get('LANG', '')
            if not lang:
                try:
                    lang = locale.getdefaultlocale()[0]
                except ValueError:
                    pass
                if not lang:
                    lang = ''
    numTranslators = 0
    if lang and lang[:2] not in ['C', 'en']:
        numTranslators += loadTranslator('qt_{0}'.format(lang), app)
        numTranslators += loadTranslator('treeline_{0}'.format(lang),
                                         app)

    def translate(text, comment=''):
        """Translation function, sets context to calling module's filename.

        Arguments:
            text -- the text to be translated
            comment -- a comment used only as a guide for translators
        """
        try:
            frame = sys._getframe(1)
            fileName = frame.f_code.co_filename
        finally:
            del frame
        context = pathlib.Path(fileName).stem
        return QCoreApplication.translate(context, text, comment)

    def markNoTranslate(text, comment=''):
        """Dummy translation function, only used to mark text.

        Arguments:
            text -- the text to be translated
            comment -- a comment used only as a guide for translators
        """
        return text

    if numTranslators:
        builtins._ = translate
    else:
        builtins._ = markNoTranslate
    builtins.N_ = markNoTranslate
    return lang


exceptDialog = None

def handleException(excType, value, tb):
    """Handle uncaught exceptions, show debug info to the user.

    Called from sys.excepthook.
    Arguments:
        excType -- execption class
        value -- execption error text
        tb -- the traceback object
    """
    import miscdialogs
    global exceptDialog
    exceptDialog = miscdialogs.ExceptionDialog(excType, value, tb)
    exceptDialog.show()
    if not QApplication.activeWindow():
        qApp.exec_()  # start event loop in case it's not running yet


if __name__ == '__main__':
    """Main event loop for TreeLine
    """
    app = QApplication(sys.argv)
    parser = argparse.ArgumentParser()
    parser.add_argument('--lang', help='language code for GUI translation')
    parser.add_argument('fileList', nargs='*', metavar='filename',
                        help='input filename(s) to load')
    args = parser.parse_args()
    # use abspath() - pathlib's resolve() replaces drive letters with map names
    pathObjects = [pathlib.Path(os.path.abspath(path)) for path in
                   args.fileList]

    # must setup translator before any treeline module imports
    lang = setupTranslator(app, args.lang)

    import globalref
    globalref.localTextEncoding = locale.getpreferredencoding()

    sys.excepthook = handleException

    import treemaincontrol
    treeMainControl = treemaincontrol.TreeMainControl(pathObjects)
    app.exec_()<|MERGE_RESOLUTION|>--- conflicted
+++ resolved
@@ -13,11 +13,7 @@
 #******************************************************************************
 
 __progname__ = 'TreeLine'
-<<<<<<< HEAD
-__version__ = '3.0+.2'
-=======
-__version__ = '3.0.3'
->>>>>>> 584ebc04
+__version__ = '3.0+.3'
 __author__ = 'Doug Bell'
 
 docPath = None         # modified by install script if required
